// Copyright 2025 coScene
//
// Licensed under the Apache License, Version 2.0 (the "License");
// you may not use this file except in compliance with the License.
// You may obtain a copy of the License at
//
//     http://www.apache.org/licenses/LICENSE-2.0
//
// Unless required by applicable law or agreed to in writing, software
// distributed under the License is distributed on an "AS IS" BASIS,
// WITHOUT WARRANTIES OR CONDITIONS OF ANY KIND, either express or implied.
// See the License for the specific language governing permissions and
// limitations under the License.

package rule

import (
	"context"
	"encoding/json"
	"os"
	"path"
	"path/filepath"
	"strings"
	"sync"
	"time"

	"github.com/ThreeDotsLabs/watermill/pubsub/gochannel"
	"github.com/bmatcuk/doublestar/v4"
	"github.com/coscene-io/coscout/internal/api"
	"github.com/coscene-io/coscout/internal/config"
	"github.com/coscene-io/coscout/internal/core"
	"github.com/coscene-io/coscout/internal/mod/rule/file_state_handler"
	"github.com/coscene-io/coscout/internal/model"
	"github.com/coscene-io/coscout/pkg/constant"
	"github.com/coscene-io/coscout/pkg/rule_engine"
	"github.com/coscene-io/coscout/pkg/utils"
	"github.com/pkg/errors"
	log "github.com/sirupsen/logrus"
)

const (
	// numThreadToProcessFile is the number of threads to process files concurrently.
	numThreadToProcessFile = 2
)

type CustomRuleHandler struct {
	reqClient   api.RequestClient
	confManager config.ConfManager
	errChan     chan error
	pubSub      *gochannel.GoChannel

	fileStateHandler file_state_handler.FileStateHandler
	listenChan       chan string
	ruleItemChan     chan rule_engine.RuleItem
	engine           Engine
}

func NewRuleHandler(reqClient api.RequestClient, confManager config.ConfManager, pubSub *gochannel.GoChannel, errChan chan error) *CustomRuleHandler {
	fileStateHandler, err := file_state_handler.New()
	if err != nil {
		log.Errorf("create file state handler: %v", err)
		errChan <- errors.Wrap(err, "create file state handler")
	}
	return &CustomRuleHandler{
		reqClient:        reqClient,
		confManager:      confManager,
		errChan:          errChan,
		fileStateHandler: fileStateHandler,
		listenChan:       make(chan string, 1000),
		ruleItemChan:     make(chan rule_engine.RuleItem, 1000),
		engine:           Engine{},
		pubSub:           pubSub,
	}
}

func (c *CustomRuleHandler) Run(ctx context.Context) {
	if c.fileStateHandler == nil {
		log.Errorf("file state handler is nil")
		return
	}

	modConfig := &config.DefaultModConfConfig{}

	// start a periodic goroutine to load the config and update the rules in rule engine
	modFirstUpdated := make(chan struct{})
	configTicker := time.NewTicker(1 * time.Second)
	defer configTicker.Stop()
	go func(t *time.Ticker) {
		for {
			select {
			case <-t.C:
				configTicker.Reset(config.ReloadRulesInterval)

				appConfig := c.confManager.LoadWithRemote()
				confConfig, ok := appConfig.Mod.Config.(config.DefaultModConfConfig)
				if ok {
					*modConfig = confConfig
				}

				device := core.GetDeviceInfo(c.confManager.GetStorage())
				if device == nil {
					log.Errorf("get device info failed")
					continue
				}

				//nolint: contextcheck// context is checked in the parent goroutine
				apiRules, err := c.reqClient.ListDeviceDiagnosisRules(device.GetName())
				if err != nil {
					log.Errorf("list device diagnosis rules: %v", err)
					c.errChan <- errors.Errorf("list device diagnosis rules: %v", err)
					continue
				}
				log.Infof("received rules: %d", len(apiRules))

				c.engine.UpdateRules(apiRules, appConfig.Topics)
				log.Infof("handling topics: %v", c.engine.ActiveTopics())

				select {
				case modFirstUpdated <- struct{}{}:
				default:
				}
			case <-ctx.Done():
				return
			}
		}
	}(configTicker)
	<-modFirstUpdated

	// start a periodic goroutine to search for files to be processed and send to listenChan
	listenTicker := time.NewTicker(1 * time.Second)
	defer listenTicker.Stop()
	go func(t *time.Ticker) {
		for {
			select {
			case <-t.C:
				listenTicker.Reset(config.RuleCheckListenFilesInterval)

				c.sendFilesToBeProcessed(modConfig)
			case <-ctx.Done():
				return
			}
		}
	}(listenTicker)

	// start goroutine process to concurrently process listened files and send messages
	go c.processListenedFilesAndSendMessages(ctx, numThreadToProcessFile)

	// start goroutine process to consume messages using rule engine
	go func() {
		for {
			select {
			case ruleItem := <-c.ruleItemChan:
				c.engine.ConsumeNext(ruleItem)
			case <-ctx.Done():
				return
			}
		}
	}()

	// Now start the collect info handler periodic goroutine
	collectTicker := time.NewTicker(1 * time.Second)
	defer collectTicker.Stop()
	go func(t *time.Ticker) {
		for {
			select {
			case <-t.C:
				t.Reset(config.RuleScanCollectInfosInterval)

				c.scanCollectInfosAndHandle()
			case <-ctx.Done():
				return
			}
		}
	}(collectTicker)

	go c.handleSubMsg(ctx)

	<-ctx.Done()
	log.Infof("Rule handler stopped")
}

<<<<<<< HEAD
func (c CustomRuleHandler) handleSubMsg(ctx context.Context) {
	messages, err := c.pubSub.Subscribe(ctx, constant.TopicRuleMsg)
	if err != nil {
		log.Errorf("subscribe to rule message: %v", err)
		c.errChan <- errors.Wrap(err, "subscribe to rule message")
		return
	}

	for {
		select {
		case msg := <-messages:
			item := rule_engine.RuleItem{}
			err := json.Unmarshal(msg.Payload, &item)
			if err != nil {
				log.Errorf("unmarshal rule item: %v", err)

				msg.Ack()
				continue
			}

			c.ruleItemChan <- item
			msg.Ack()
		case <-ctx.Done():
			return
		}
	}
}

func (c CustomRuleHandler) sendFilesToBeProcessed(modConfig *config.DefaultModConfConfig) {
=======
func (c *CustomRuleHandler) sendFilesToBeProcessed(modConfig *config.DefaultModConfConfig) {
>>>>>>> f1ceb82b
	if len(modConfig.CollectDirs) == 0 {
		return
	}

	if err := c.fileStateHandler.UpdateDirs(*modConfig); err != nil {
		log.Errorf("file state handler update dirs: %v", err)
		return
	}

	if err := c.fileStateHandler.UpdateFilesProcessState(); err != nil {
		log.Errorf("file state handler update process state: %v", err)
		return
	}

	for _, fileState := range c.fileStateHandler.Files(
		file_state_handler.FilterIsListening(),
		file_state_handler.FilterReadyToProcess(),
	) {
		err := c.fileStateHandler.MarkProcessedFile(fileState.Pathname)
		if err != nil {
			log.Errorf("mark processed file: %v", err)
		}
		c.listenChan <- fileState.Pathname
	}
}

func (c *CustomRuleHandler) processListenedFilesAndSendMessages(
	ctx context.Context,
	numThreadToProcessFile int,
) {
	// semaphore is used to control the number of concurrent processing files
	semaphore := make(chan struct{}, numThreadToProcessFile)
	var wg sync.WaitGroup

	for {
		select {
		case fileToProcess, ok := <-c.listenChan:
			if !ok {
				wg.Wait()
				return
			}

			semaphore <- struct{}{}

			wg.Add(1)
			go func(filename string) {
				defer wg.Done()
				defer func() { <-semaphore }() // 释放信号量

				c.processFileWithRule(filename)
				log.Infof("Finished processing file: %v", filename)
			}(fileToProcess)
		case <-ctx.Done():
			wg.Wait()
			return
		}
	}
}

func (c *CustomRuleHandler) processFileWithRule(
	filename string,
) {
	log.Infof("RuleEngine exec file: %v", filename)
	handler := c.fileStateHandler.GetFileHandler(filename)
	if handler == nil {
		// this should not happen
		log.Errorf("get file handler failed for file: %v", filename)
		return
	}

	handler.SendRuleItems(filename, c.engine.ActiveTopics(), c.ruleItemChan)
}

// scanCollectInfosAndHandle handles all collect info files within the collect info dir.
func (c *CustomRuleHandler) scanCollectInfosAndHandle() {
	log.Infof("Starts to scan collect info dir")

	// Search for files under the collect info dir and handles them
	collectInfoDir := config.GetCollectInfoFolder()

	entries, err := os.ReadDir(collectInfoDir)
	if err != nil {
		log.Errorf("read collect info dir: %v", err)
		c.errChan <- errors.Wrap(err, "read collect info dir")
		return
	}

	for _, entry := range entries {
		if entry.IsDir() || !strings.HasSuffix(entry.Name(), ".json") {
			continue
		}

		collectInfoId := strings.TrimSuffix(entry.Name(), ".json")

		collectInfo := &model.CollectInfo{}
		if err := collectInfo.Load(collectInfoId); err != nil {
			log.Errorf("load collect info: %v", err)
			c.errChan <- errors.Wrap(err, "load collect info")
			continue
		}

		c.handleCollectInfo(*collectInfo)
	}
}

// handleCollectInfo handles a single the collect info.
func (c *CustomRuleHandler) handleCollectInfo(info model.CollectInfo) {
	if info.Cut == nil || time.Unix(info.Cut.End, 0).After(time.Now()) {
		return
	}

	log.Infof("Collecting for files start: %v, end: %v", info.Cut.Start, info.Cut.End)

	// Get files
	uploadWhiteListFilter := func(filename string, _ file_state_handler.FileState) bool {
		if len(info.Cut.WhiteList) == 0 {
			return true
		}
		for _, pattern := range info.Cut.WhiteList {
			matched, err := doublestar.PathMatch(pattern, filename)
			if err == nil && matched {
				return true
			}
		}
		return false
	}
	uploadFileStates := c.fileStateHandler.Files(
		file_state_handler.FilterIsCollecting(),
		file_state_handler.FilterTime(info.Cut.Start, info.Cut.End),
		uploadWhiteListFilter,
	)

	for _, extraFileRaw := range info.Cut.ExtraFiles {
		extraFileAbs, err := filepath.Abs(extraFileRaw)
		if err != nil {
			log.Errorf("get abs path for extra file: %v", err)
			continue
		}

		if !utils.CheckReadPath(extraFileAbs) {
			continue
		}

		stat, err := os.Stat(extraFileAbs)
		if err != nil {
			log.Errorf("stat extra file failed after check read path: %v", err)
			continue
		}

		uploadFileStates = append(uploadFileStates, file_state_handler.FileState{
			Size:     stat.Size(),
			IsDir:    stat.IsDir(),
			Pathname: extraFileAbs,
		})
	}

	log.Infof("finish collecting for files start: %v, end: %v", info.Cut.Start, info.Cut.End)

	rc := model.RecordCache{
		ProjectName:   info.ProjectName,
		Record:        info.Record,
		Labels:        info.Labels,
		Timestamp:     time.Now().UnixMilli(),
		DiagnosisTask: info.DiagnosisTask,
		OriginalFiles: computeFileInfos(uploadFileStates),
	}

	for _, moment := range info.Moments {
		ts := moment.Timestamp
		// Convert to seconds if the timestamp is in milliseconds
		if ts > 1_000_000_000_000 {
			ts /= 1_000
		}
		startTime := moment.StartTime
		if startTime > 1_000_000_000_000 {
			startTime /= 1_000
		}
		duration := ts - startTime

		ruleName, ok := info.DiagnosisTask["rule_name"].(string)
		if !ok {
			log.Errorf("rule_name is not a string")
			ruleName = ""
		}
		momentToCreate := model.Moment{
			Title:       moment.Title,
			Description: moment.Description,
			Timestamp:   ts,
			Duration:    duration,
			Code:        moment.Code,
			RuleName:    ruleName,
		}

		if moment.CreateTask {
			momentToCreate.Task = model.Task{
				Title:       moment.Title,
				Description: moment.Description,
				Assignee:    moment.AssignTo,
				SyncTask:    moment.SyncTask,
			}
		}
		rc.Moments = append(rc.Moments, momentToCreate)
	}

	if err := rc.Save(); err != nil {
		log.Errorf("save record cache: %v", err)
	}

	if cleanId := info.Clean(); cleanId == "" {
		log.Errorf("clean collect info failed for id: %v", info.Id)
	}
}

// computeFileInfos computes the fileInfos given the fileStates.
func computeFileInfos(fileStates []file_state_handler.FileState) map[string]model.FileInfo {
	files := make(map[string]model.FileInfo)
	for _, fileState := range fileStates {
		if !fileState.IsDir {
			baseName := filepath.Base(fileState.Pathname)
			switch {
			case strings.HasSuffix(baseName, ".bag"):
				files[fileState.Pathname] = model.FileInfo{
					Path:     fileState.Pathname,
					Size:     fileState.Size,
					FileName: path.Join("bag", baseName),
				}
				continue
			case strings.HasSuffix(baseName, ".log"):
				files[fileState.Pathname] = model.FileInfo{
					Path:     fileState.Pathname,
					Size:     fileState.Size,
					FileName: path.Join("log", baseName),
				}
				continue
			default:
				files[fileState.Pathname] = model.FileInfo{
					Path:     fileState.Pathname,
					Size:     fileState.Size,
					FileName: path.Join("files", baseName),
				}
				continue
			}
		}

		baseDir := filepath.Dir(fileState.Pathname)

		err := filepath.Walk(fileState.Pathname, func(path string, info os.FileInfo, err error) error {
			if err != nil {
				log.Errorf("failed to walk through path %s", path)
				//nolint: nilerr // continue walking
				return nil
			}

			if info.IsDir() {
				return nil
			}

			filename, err := filepath.Rel(baseDir, path)
			if err != nil {
				log.Errorf("failed to get relative path: %v", err)
				filename = filepath.Base(path)
			}

			files[path] = model.FileInfo{
				FileName: filename,
				Size:     info.Size(),
				Path:     path,
			}
			return nil
		})
		log.Errorf("failed to walk through dir %s: %v", fileState.Pathname, err)
	}
	return files
}<|MERGE_RESOLUTION|>--- conflicted
+++ resolved
@@ -179,8 +179,7 @@
 	log.Infof("Rule handler stopped")
 }
 
-<<<<<<< HEAD
-func (c CustomRuleHandler) handleSubMsg(ctx context.Context) {
+func (c *CustomRuleHandler) handleSubMsg(ctx context.Context) {
 	messages, err := c.pubSub.Subscribe(ctx, constant.TopicRuleMsg)
 	if err != nil {
 		log.Errorf("subscribe to rule message: %v", err)
@@ -208,10 +207,7 @@
 	}
 }
 
-func (c CustomRuleHandler) sendFilesToBeProcessed(modConfig *config.DefaultModConfConfig) {
-=======
 func (c *CustomRuleHandler) sendFilesToBeProcessed(modConfig *config.DefaultModConfConfig) {
->>>>>>> f1ceb82b
 	if len(modConfig.CollectDirs) == 0 {
 		return
 	}
