// Copyright 2025 coScene
//
// Licensed under the Apache License, Version 2.0 (the "License");
// you may not use this file except in compliance with the License.
// You may obtain a copy of the License at
//
//     http://www.apache.org/licenses/LICENSE-2.0
//
// Unless required by applicable law or agreed to in writing, software
// distributed under the License is distributed on an "AS IS" BASIS,
// WITHOUT WARRANTIES OR CONDITIONS OF ANY KIND, either express or implied.
// See the License for the specific language governing permissions and
// limitations under the License.

package rule

import (
	"encoding/json"
	"strconv"
	"time"

	"buf.build/gen/go/coscene-io/coscene-openapi/protocolbuffers/go/coscene/openapi/dataplatform/v1alpha1/resources"
	"github.com/coscene-io/coscout/internal/api"
	"github.com/coscene-io/coscout/internal/model"
	"github.com/coscene-io/coscout/internal/name"
	"github.com/coscene-io/coscout/pkg/rule_engine"
	"github.com/coscene-io/coscout/pkg/utils"
	mapset "github.com/deckarep/golang-set/v2"
	"github.com/google/uuid"
	"github.com/pkg/errors"
	"github.com/samber/lo"
	log "github.com/sirupsen/logrus"
	"github.com/sosodev/duration"
	"google.golang.org/protobuf/proto"
	"google.golang.org/protobuf/types/known/structpb"
)

const (
	debounceMapSize     = 1000
	debounceMaxDuration = 24 * time.Hour
)

// Engine represents the rule engine that processes messages against rules.
type Engine struct {
	reqClient  api.RequestClient
	deviceName string

	rules        []*rule_engine.Rule
	activeTopics mapset.Set[string]

	ruleDebounceTime map[string]*time.Time
}

// UpdateRules updates the rules in the rule engine.
func (e *Engine) UpdateRules(apiRules []*resources.DiagnosisRule, configTopics []string) {
	var (
		rules        []*rule_engine.Rule
		activeTopics = mapset.NewSet[string]()
	)
	configTopics = append(configTopics, "/external_log")

	for _, apiRule := range apiRules {
		validatedRules, validationResult := rule_engine.ValidateApiRule(
			apiRule,
			map[string]rule_engine.ActionImpl{
				"upload":        e.uploadActionImpl,
				"create_moment": createMomentActionImpl,
			},
		)
		if !validationResult.Success {
			log.Errorf("rule validation failed for rule: %s, skipping", apiRule.GetDisplayName())
			bytes, err := json.Marshal(validationResult)
			if err == nil {
				log.Errorf("validation result: %s", string(bytes))
			}

			continue
		}

		diagnosisRuleName, err := name.NewDiagnosisRule(apiRule.GetName())
		if err != nil {
			log.Errorf("failed to parse diagnosis rule name: %v, skipping", apiRule.GetName())
			continue
		}

		// Add metadata to validated rules
		for _, validatedRule := range validatedRules {
			// check if rule has an upload action
			if !lo.SomeBy(validatedRule.Actions, func(action rule_engine.Action) bool {
				return action.Name == "upload"
			}) {
				log.Debugf("rule %s does not have upload action, skipping", apiRule.GetName())
				continue
			}

			validatedRule.Metadata["project_name"] = diagnosisRuleName.Project().String()
			validatedRule.Metadata["rule_name"] = diagnosisRuleName.String()
			if code, ok := validatedRule.Scope["code"]; ok {
				validatedRule.Metadata["rule_code"] = code
			} else {
				validatedRule.Metadata["rule_code"] = ""
			}
			validatedRule.Metadata["rule_display_name"] = apiRule.GetDisplayName()

			ruleWithCurrentScope, _ := proto.Clone(apiRule).(*resources.DiagnosisRule)
			fields := map[string]*structpb.Value{}
			for k, v := range validatedRule.Scope {
				fields[k] = structpb.NewStringValue(v)
			}
			ruleWithCurrentScope.SetEach([]*structpb.Struct{{Fields: fields}})
			validatedRule.Metadata["rule"] = ruleWithCurrentScope

			rules = append(rules, validatedRule)

			if validatedRule.Topics.Cardinality() == 0 {
				activeTopics = mapset.NewSet[string]()
			} else if validatedRule.Topics.Cardinality() > 0 {
				activeTopics = activeTopics.Union(validatedRule.Topics)
			}
		}
	}
	e.rules = rules

	configTopicSet := mapset.NewSet(configTopics...)
	e.activeTopics = activeTopics.Intersect(configTopicSet)

	log.Infof("Updated %d valid rules", len(rules))
}

// ActiveTopics returns all the active topics in the rule engine.
func (e *Engine) ActiveTopics() mapset.Set[string] {
	return e.activeTopics
}

// ConsumeNext shows how to process a message through the rule engine.
func (e *Engine) ConsumeNext(item rule_engine.RuleItem) {
	for _, rule := range e.rules {
		if rule.Topics.Cardinality() > 0 && !rule.Topics.Contains(item.Topic) {
			continue
		}

		curActivation := map[string]interface{}{
			"msg":   item.Msg,
			"scope": rule.Scope,
			"topic": item.Topic,
			"ts":    item.Ts,
		}

		var prevActivationTime *time.Time
		ruleName, ruleOk := rule.Metadata["rule_name"].(string)
		if ruleOk && len(ruleName) > 0 {
<<<<<<< HEAD
			sourceKey := ruleName + ":" + item.Source
			prevActivationTime = e.ruleDebounceTime[sourceKey]
=======
			prevActivationTime = e.ruleDebounceTime[ruleName]
>>>>>>> 275da374
		}

		msgTs := utils.TimeFromFloat(item.Ts)
		isActive, activationTime := rule.EvalConditions(curActivation, prevActivationTime, msgTs)
		if ruleOk && len(ruleName) > 0 {
<<<<<<< HEAD
			sourceKey := ruleName + ":" + item.Source
			e.ruleDebounceTime[sourceKey] = activationTime
=======
			e.ruleDebounceTime[ruleName] = activationTime
>>>>>>> 275da374
		}

		if isActive {
			collectInfoId := uuid.New().String()
			additionalArgs := map[string]interface{}{}
			for k, v := range rule.Metadata {
				additionalArgs[k] = v
			}
			additionalArgs["collect_info_id"] = collectInfoId

			for _, action := range rule.Actions {
				if err := action.Run(curActivation, additionalArgs); err != nil {
					log.Errorf("failed to run action %s: %v", action.Name, err)
				}
			}
		}
	}

	e.cleanupDebounceTime()
}

func (e *Engine) cleanupDebounceTime() {
	if len(e.ruleDebounceTime) > debounceMapSize {
		for key, ts := range e.ruleDebounceTime {
			if ts != nil && time.Since(*ts) > debounceMaxDuration {
				delete(e.ruleDebounceTime, key)
			}
		}
	}
}

// uploadActionImpl is the implementation of "upload" function,
// it stores the collect info in the database.
func (e *Engine) uploadActionImpl(kwargs map[string]interface{}) error {
	log.Infof("triggered saving collect info")

	// Extract required fields with type assertions
	beforeStr, ok := kwargs["before"].(string)
	if !ok {
		return errors.Errorf("before must be a string")
	}
	before, err := duration.Parse(beforeStr)
	if err != nil {
		return errors.Wrap(err, "failed to parse before to duration")
	}

	afterStr, ok := kwargs["after"].(string)
	if !ok {
		return errors.Errorf("after must be a string")
	}
	after, err := duration.Parse(afterStr)
	if err != nil {
		return errors.Wrap(err, "failed to parse after to duration")
	}

	title, ok := kwargs["title"].(string)
	if !ok {
		return errors.Errorf("title must be a string")
	}

	description, ok := kwargs["description"].(string)
	if !ok {
		return errors.Errorf("description must be a string")
	}

	labels, ok := kwargs["labels"].([]string)
	if !ok {
		return errors.Errorf("labels must be a list of strings")
	}

	extraFiles, ok := kwargs["extra_files"].([]string)
	if !ok {
		return errors.Errorf("extra_files must be a list of strings")
	}

	whiteList, ok := kwargs["white_list"].([]string)
	if !ok {
		return errors.Errorf("white_list must be a list of strings")
	}

	triggerTsStr, ok := kwargs["ts"].(string)
	if !ok {
		return errors.Errorf("ts must be a string")
	}
	triggerTsFloat, err := strconv.ParseFloat(triggerTsStr, 64)
	if err != nil {
		return errors.Wrap(err, "failed to parse ts to float")
	}
	triggerTs := utils.TimeFromFloat(triggerTsFloat)

	projectName, ok := kwargs["project_name"].(string)
	if !ok {
		return errors.Errorf("project_name must be a string")
	}

	ruleName, ok := kwargs["rule_name"].(string)
	if !ok {
		return errors.Errorf("rule_name must be a string")
	}

	ruleDisplayName, ok := kwargs["rule_display_name"].(string)
	if !ok {
		return errors.Errorf("rule_display_name must be a string")
	}

	collectInfoId, ok := kwargs["collect_info_id"].(string)
	if !ok {
		return errors.Errorf("collect_info_id must be a string")
	}

	uploadLimit, ok := kwargs["upload_limit"].(*resources.UploadLimit)
	if !ok {
		return errors.Errorf("upload_limit must be a UploadLimit object")
	}

	rule, ok := kwargs["rule"].(*resources.DiagnosisRule)
	if !ok {
		return errors.Errorf("rule must be a DiagnosisRule object")
	}

	canUpload := e.canUpload(uploadLimit, rule)
	if err := e.reqClient.HitDiagnosisRule(rule, e.deviceName, canUpload); err != nil {
		return errors.Wrap(err, "failed to hit diagnosis rule")
	}

	// Calculate start and end times
	startTime := triggerTs.Add(-before.ToTimeDuration())
	endTime := triggerTs.Add(after.ToTimeDuration())

	// Create collect info
	collectInfo := &model.CollectInfo{Id: collectInfoId}
	if err := collectInfo.Load(collectInfoId); err != nil {
		*collectInfo = model.CollectInfo{Id: collectInfoId}
	}

	collectInfo.ProjectName = projectName
	collectInfo.Record = map[string]interface{}{
		"title":       title,
		"description": description,
	}
	collectInfo.Labels = labels
	collectInfo.DiagnosisTask = map[string]interface{}{
		"rule_name":         ruleName,
		"rule_display_name": ruleDisplayName,
		"trigger_time":      utils.FloatSecFromTime(triggerTs),
		"start_time":        utils.FloatSecFromTime(startTime),
		"end_time":          utils.FloatSecFromTime(endTime),
	}
	collectInfo.Cut = &model.CollectInfoCut{
		ExtraFiles: extraFiles,
		Start:      startTime.Unix(),
		End:        endTime.Unix(),
		WhiteList:  whiteList,
	}
	collectInfo.Skip = !canUpload

	// Save the collect info
	if err = collectInfo.Save(); err != nil {
		return errors.Wrap(err, "failed to save collect info")
	}
	log.Infof("saved collect info %s", collectInfoId)

	return nil
}

func (e *Engine) canUpload(uploadLimit *resources.UploadLimit, rule *resources.DiagnosisRule) bool {
	if uploadLimit.HasDevice() {
		count, err := e.reqClient.CountDiagnosisRuleHits(rule, e.deviceName)
		if err != nil {
			log.Errorf("failed to count diagnosis rule hits: %v, skipping", err)
			return false
		}

		log.Infof("device count: %d, limit: %d", count, uploadLimit.GetDevice().GetTimes())

		if count >= uploadLimit.GetDevice().GetTimes() {
			log.Infof("device count %d exceeds limit %d, skipping", count, uploadLimit.GetDevice().GetTimes())
			return false
		}
	}

	if uploadLimit.HasGlobal() {
		count, err := e.reqClient.CountDiagnosisRuleHits(rule, "")
		if err != nil {
			log.Errorf("failed to count diagnosis rule hits: %v, skipping", err)
			return false
		}

		log.Infof("global count: %d, limit: %d", count, uploadLimit.GetGlobal().GetTimes())

		if count >= uploadLimit.GetGlobal().GetTimes() {
			log.Infof("global count %d exceeds limit %d, skipping", count, uploadLimit.GetGlobal().GetTimes())
			return false
		}
	}
	return true
}

// createMomentActionImpl is the implementation of "create_moment" function,
// it adds moment to the collect info in the database.
func createMomentActionImpl(kwargs map[string]interface{}) error {
	log.Infof("triggered creating moment")

	// Extract required fields with type assertions
	collectInfoId, ok := kwargs["collect_info_id"].(string)
	if !ok {
		return errors.Errorf("collect_info_id must be a string")
	}

	title, ok := kwargs["title"].(string)
	if !ok {
		return errors.Errorf("title must be a string")
	}

	description, ok := kwargs["description"].(string)
	if !ok {
		return errors.Errorf("description must be a string")
	}

	createTask, ok := kwargs["create_task"].(bool)
	if !ok {
		return errors.Errorf("create_task must be a boolean")
	}

	syncTask, ok := kwargs["sync_task"].(bool)
	if !ok {
		return errors.Errorf("sync_task must be a boolean")
	}

	assignee, ok := kwargs["assignee"].(string)
	if !ok {
		return errors.Errorf("assignee must be a string")
	}

	customFields, ok := kwargs["custom_fields"].(map[string]interface{})
	if !ok {
		return errors.Errorf("custom_fields must be a map")
	}
	customFieldsString := map[string]string{}
	for k, v := range customFields {
		if s, ok := v.(string); ok {
			customFieldsString[k] = s
		}
	}

	ruleCode, ok := kwargs["rule_code"].(string)
	if !ok {
		return errors.Errorf("rule_code must be a string")
	}

	triggerTsStr, ok := kwargs["ts"].(string)
	if !ok {
		return errors.Errorf("ts must be a string")
	}
	triggerTsFloat, err := strconv.ParseFloat(triggerTsStr, 64)
	if err != nil {
		return errors.Wrap(err, "failed to parse ts to float")
	}
	triggerTs := utils.TimeFromFloat(triggerTsFloat)

	// Create collect info
	collectInfo := &model.CollectInfo{Id: collectInfoId}
	if err := collectInfo.Load(collectInfoId); err != nil {
		*collectInfo = model.CollectInfo{Id: collectInfoId}
	}
	collectInfo.Moments = []model.CollectInfoMoment{
		{
			Title:        title,
			Description:  description,
			Timestamp:    utils.FloatSecFromTime(triggerTs),
			StartTime:    utils.FloatSecFromTime(triggerTs),
			CustomFields: customFieldsString,
			Code:         ruleCode,
			CreateTask:   createTask,
			SyncTask:     syncTask,
			AssignTo:     assignee,
		},
	}

	// Save the collect info
	if err = collectInfo.Save(); err != nil {
		return errors.Wrap(err, "failed to save collect info")
	}
	log.Infof("saved collect info %s", collectInfoId)

	return nil
}<|MERGE_RESOLUTION|>--- conflicted
+++ resolved
@@ -149,23 +149,13 @@
 		var prevActivationTime *time.Time
 		ruleName, ruleOk := rule.Metadata["rule_name"].(string)
 		if ruleOk && len(ruleName) > 0 {
-<<<<<<< HEAD
-			sourceKey := ruleName + ":" + item.Source
-			prevActivationTime = e.ruleDebounceTime[sourceKey]
-=======
 			prevActivationTime = e.ruleDebounceTime[ruleName]
->>>>>>> 275da374
 		}
 
 		msgTs := utils.TimeFromFloat(item.Ts)
 		isActive, activationTime := rule.EvalConditions(curActivation, prevActivationTime, msgTs)
 		if ruleOk && len(ruleName) > 0 {
-<<<<<<< HEAD
-			sourceKey := ruleName + ":" + item.Source
-			e.ruleDebounceTime[sourceKey] = activationTime
-=======
 			e.ruleDebounceTime[ruleName] = activationTime
->>>>>>> 275da374
 		}
 
 		if isActive {
