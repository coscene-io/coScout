--- conflicted
+++ resolved
@@ -45,7 +45,7 @@
 	confManager config.ConfManager
 	errChan     chan error
 	pubSub      *gochannel.GoChannel
-	
+
 	// Master-slave components (optional)
 	slaveRegistry *master.SlaveRegistry
 	masterClient  *master.Client
@@ -237,10 +237,6 @@
 	log.Infof("UploadTask %s, start time: %s, end time: %s, folders: %v, additional files: %v",
 		task.GetName(), startTime.AsTime().String(), endTime.AsTime().String(), taskFolders, additionalFiles)
 
-<<<<<<< HEAD
-	// Scan local files
-	localFiles := make(map[string]model.FileInfo)
-=======
 	files, noPermissionFolders := computeUploadFiles(taskFolders, additionalFiles, startTime.AsTime(), endTime.AsTime())
 	if len(files) == 0 {
 		_, err := c.reqClient.UpdateTaskState(task.GetName(), enums.TaskStateEnum_SUCCEEDED.Enum())
@@ -297,9 +293,25 @@
 	}
 }
 
+// EnhanceTaskHandlerWithMasterSlave adds master-slave support to task handler
+func (c *CustomTaskHandler) EnhanceTaskHandlerWithMasterSlave(
+	registry *master.SlaveRegistry,
+	masterConfig *config.MasterConfig,
+) {
+	if registry == nil || masterConfig == nil {
+		log.Warn("Master-slave components not provided, task handler will work in normal mode")
+		return
+	}
+
+	c.slaveRegistry = registry
+	c.masterClient = master.NewClient(masterConfig)
+	c.masterConfig = masterConfig
+
+	log.Info("Task handler enhanced with master-slave support")
+}
+
 func computeUploadFiles(scanFolders []string, additionalFiles []string, startTime time.Time, endTime time.Time) (map[string]model.FileInfo, []string) {
 	files := make(map[string]model.FileInfo)
->>>>>>> a501436b
 	noPermissionFolders := make([]string, 0)
 
 	for _, folder := range scanFolders {
@@ -324,13 +336,8 @@
 		}
 
 		if !info.IsDir() {
-<<<<<<< HEAD
-			localFiles[folder] = model.FileInfo{
-				FileName: filepath.Base(folder),
-=======
 			files[realPath] = model.FileInfo{
 				FileName: filepath.Base(realPath),
->>>>>>> a501436b
 				Size:     info.Size(),
 				Path:     realPath,
 			}
@@ -374,11 +381,7 @@
 					filename = filepath.Base(realPath)
 				}
 
-<<<<<<< HEAD
-				localFiles[path] = model.FileInfo{
-=======
 				files[realPath] = model.FileInfo{
->>>>>>> a501436b
 					FileName: filename,
 					Size:     info.Size(),
 					Path:     realPath,
@@ -399,11 +402,7 @@
 							filename = filepath.Base(realPath)
 						}
 
-<<<<<<< HEAD
-						localFiles[path] = model.FileInfo{
-=======
 						files[realPath] = model.FileInfo{
->>>>>>> a501436b
 							FileName: filename,
 							Size:     info.Size(),
 							Path:     realPath,
@@ -436,13 +435,8 @@
 		}
 
 		if !info.IsDir() {
-<<<<<<< HEAD
-			localFiles[file] = model.FileInfo{
-				FileName: filepath.Base(file),
-=======
 			files[realPath] = model.FileInfo{
 				FileName: filepath.Base(realPath),
->>>>>>> a501436b
 				Size:     info.Size(),
 				Path:     realPath,
 			}
@@ -486,127 +480,6 @@
 				filename = filepath.Base(realPath)
 			}
 
-<<<<<<< HEAD
-			localFiles[path] = model.FileInfo{
-				FileName: filename,
-				Size:     info.Size(),
-				Path:     path,
-			}
-		}
-	}
-
-	// Get slave files if master-slave is enabled
-	var slaveFiles []master.SlaveFileInfo
-	if c.slaveRegistry != nil && c.masterClient != nil && c.masterConfig != nil {
-		ctx, cancel := context.WithTimeout(context.Background(), c.masterConfig.RequestTimeout)
-		defer cancel()
-
-		taskReq := &master.TaskRequest{
-			TaskID:          task.GetName(),
-			StartTime:       startTime.AsTime(),
-			EndTime:         endTime.AsTime(),
-			ScanFolders:     taskFolders,
-			AdditionalFiles: additionalFiles,
-		}
-
-		responses := c.masterClient.RequestAllSlaveFiles(ctx, c.slaveRegistry, taskReq)
-		for slaveID, response := range responses {
-			if response != nil && response.Success {
-				log.Infof("Slave %s returned %d files for task %s", slaveID, len(response.Files), task.GetName())
-				slaveFiles = append(slaveFiles, response.Files...)
-			}
-		}
-		log.Infof("Total slave files collected for task: %d", len(slaveFiles))
-	}
-
-	// Merge local and slave files
-	allFiles := make(map[string]model.FileInfo)
-	
-	// Add local files
-	for path, fileInfo := range localFiles {
-		allFiles[path] = fileInfo
-	}
-	
-	// Add slave files
-	for _, slaveFileInfo := range slaveFiles {
-		remotePath := slaveFileInfo.GetRemotePath()
-		allFiles[remotePath] = slaveFileInfo.FileInfo
-	}
-
-	log.Infof("Upload task scan completed - local files: %d, slave files: %d, total: %d", 
-		len(localFiles), len(slaveFiles), len(allFiles))
-
-	if len(allFiles) == 0 {
-		_, err := c.reqClient.UpdateTaskState(task.GetName(), enums.TaskStateEnum_SUCCEEDED.Enum())
-		if err != nil {
-			log.Errorf("Failed to update task state %s: %v", task.GetName(), err)
-		}
-
-		if len(noPermissionFolders) > 0 {
-			tags := make(map[string]string)
-			tags["noPermissionFiles"] = strings.Join(noPermissionFolders, ",")
-			_, err = c.reqClient.AddTaskTags(task.GetName(), tags)
-			if err != nil {
-				log.Errorf("Failed to add task tags: %v", err)
-			}
-		}
-
-		return
-	}
-
-	projectName := strings.Split(task.GetName(), "/tasks/")[0]
-	rc := model.RecordCache{
-		ProjectName: projectName,
-		Timestamp:   time.Now().UnixMilli(),
-		Labels:      taskDetail.GetLabels(),
-		UploadTask: map[string]interface{}{
-			"name":        task.GetName(),
-			"title":       task.GetTitle(),
-			"description": task.GetDescription(),
-		},
-		OriginalFiles: allFiles,
-	}
-	err := rc.Save()
-	if err != nil {
-		log.Errorf("Failed to save record cache: %v", err)
-		return
-	}
-
-	log.Infof("Record cache saved for task %s", task.GetName())
-	tags := make(map[string]string)
-	tags["totalFiles"] = strconv.Itoa(len(allFiles))
-	if len(noPermissionFolders) > 0 {
-		tags["noPermissionFiles"] = strings.Join(noPermissionFolders, ",")
-	}
-
-	_, err = c.reqClient.AddTaskTags(task.GetName(), tags)
-	if err != nil {
-		log.Errorf("Failed to add task tags: %v", err)
-	}
-
-	msg := gcmessage.NewMessage(watermill.NewUUID(), []byte(task.GetName()))
-	err = c.pubSub.Publish(constant.TopicCollectMsg, msg)
-	if err != nil {
-		log.Errorf("Failed to publish collect message: %v", err)
-	}
-}
-
-// EnhanceTaskHandlerWithMasterSlave adds master-slave support to task handler
-func (c *CustomTaskHandler) EnhanceTaskHandlerWithMasterSlave(
-	registry *master.SlaveRegistry,
-	masterConfig *config.MasterConfig,
-) {
-	if registry == nil || masterConfig == nil {
-		log.Warn("Master-slave components not provided, task handler will work in normal mode")
-		return
-	}
-
-	c.slaveRegistry = registry
-	c.masterClient = master.NewClient(masterConfig)
-	c.masterConfig = masterConfig
-	
-	log.Info("Task handler enhanced with master-slave support")
-=======
 			files[realPath] = model.FileInfo{
 				FileName: filename,
 				Size:     info.Size(),
@@ -616,5 +489,4 @@
 	}
 
 	return files, noPermissionFolders
->>>>>>> a501436b
 }